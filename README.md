# The starwinds-magnetogram python package
![Python package](https://github.com/svaberg/starwinds-magnetogram/actions/workflows/python-package.yml/badge.svg)
<<<<<<< HEAD

This package contains basic processing tools for manipulating and visualising Solar and stellar magnetograms.
=======
[![DOI](https://zenodo.org/badge/538081245.svg)](https://zenodo.org/badge/latestdoi/538081245)
![GitHub release (latest SemVer)](https://img.shields.io/github/v/release/svaberg/starwinds-magnetogram?include_prereleases)
![GitHub tag (latest SemVer)](https://img.shields.io/github/v/tag/svaberg/starwinds-magnetogram)
[![Codacy Badge](https://app.codacy.com/project/badge/Grade/37777357a3d84e8c8f10376921e0bb41)](https://www.codacy.com/gh/svaberg/starwinds-magnetogram/dashboard?utm_source=github.com&amp;utm_medium=referral&amp;utm_content=svaberg/starwinds-magnetogram&amp;utm_campaign=Badge_Grade)
[![Codacy Badge](https://app.codacy.com/project/badge/Coverage/37777357a3d84e8c8f10376921e0bb41)](https://www.codacy.com/gh/svaberg/starwinds-magnetogram/dashboard?utm_source=github.com&utm_medium=referral&utm_content=svaberg/starwinds-magnetogram&utm_campaign=Badge_Coverage)

This package contains basic processing tools for manipulating and visualising Solar and stellar magnetograms. These tools were originally developed during my Ph.D. at the University of Southern Queensland. Please cite 
[Evensberget et al. 2020](https://doi.org/10.1093/mnras/stab1696)
or 
[Evensberget et al. 2021](https://doi.org/10.1093/mnras/stab3557) 
and mention the `starwinds-magnetogram` package if you use these tools in your research. 
>>>>>>> 4c99955e

## Features
* Convert magnetogram coefficients from ZDI format to Stanford PFSS format suitable for ingestion into the SWMF;
* Plotting of ZDI and PFSS magnetograms;
* Magnetogram generation from e.g. noise and manipulation;
<<<<<<< HEAD
* Free rotation of a magnetogram.
=======
* Free rotation of a magnetogram;
>>>>>>> 4c99955e
* Some routines related to the Parker wind solution and Alfvén surface.

## Installation
Once the repository is cloned, install using
```bash
pip install --user --editable .
```
<<<<<<< HEAD
the `--user` flag is required when the user cannot install in the root such as on a HPC. The flag will will put entry points in `~/.local/bin`, which must then be on the `$PATH`.
=======
the `--user` flag is required when the user cannot install in the root such as on an HPC. The flag will will put entry points in `~/.local/bin`, which must then be on the `$PATH`.
>>>>>>> 4c99955e

The `--editable` flag is only required for development. 

## Getting started
  * [Magnetogram conversion shell commands](docs/Shell-commands.ipynb)
  * [Magnetogram manipulation notebook](docs/Magnetogram-manipulation.ipynb)

## Development info
This section may be ignored unless you want to make changes to `starwinds-magnetogram`.
### Test summary
<<<<<<< HEAD
To run the tests locally and generate a test summary typ  
=======
To run the tests locally and generate a test summary type
>>>>>>> 4c99955e
```bash
cd tests
pytest -v --tb=no
```
there should be no failures in the code and tests. Test output is placed in the `tests/artifacts` folder.
The ` --disable-warnings` flag can be used to hide any warnings (should be unnecessary).

### Debugging
To debug through the entry points (e.g. the `sw-plot-magnetogram` command), this should work:
```bash
python -m pdb $(\which sw-plot-magnetogram)
```
The backslash character before `which` is present since the `which` command may be aliased to `type -all` on MacOS. <|MERGE_RESOLUTION|>--- conflicted
+++ resolved
@@ -1,9 +1,5 @@
 # The starwinds-magnetogram python package
 ![Python package](https://github.com/svaberg/starwinds-magnetogram/actions/workflows/python-package.yml/badge.svg)
-<<<<<<< HEAD
-
-This package contains basic processing tools for manipulating and visualising Solar and stellar magnetograms.
-=======
 [![DOI](https://zenodo.org/badge/538081245.svg)](https://zenodo.org/badge/latestdoi/538081245)
 ![GitHub release (latest SemVer)](https://img.shields.io/github/v/release/svaberg/starwinds-magnetogram?include_prereleases)
 ![GitHub tag (latest SemVer)](https://img.shields.io/github/v/tag/svaberg/starwinds-magnetogram)
@@ -15,17 +11,12 @@
 or 
 [Evensberget et al. 2021](https://doi.org/10.1093/mnras/stab3557) 
 and mention the `starwinds-magnetogram` package if you use these tools in your research. 
->>>>>>> 4c99955e
 
 ## Features
 * Convert magnetogram coefficients from ZDI format to Stanford PFSS format suitable for ingestion into the SWMF;
 * Plotting of ZDI and PFSS magnetograms;
 * Magnetogram generation from e.g. noise and manipulation;
-<<<<<<< HEAD
-* Free rotation of a magnetogram.
-=======
 * Free rotation of a magnetogram;
->>>>>>> 4c99955e
 * Some routines related to the Parker wind solution and Alfvén surface.
 
 ## Installation
@@ -33,11 +24,7 @@
 ```bash
 pip install --user --editable .
 ```
-<<<<<<< HEAD
-the `--user` flag is required when the user cannot install in the root such as on a HPC. The flag will will put entry points in `~/.local/bin`, which must then be on the `$PATH`.
-=======
 the `--user` flag is required when the user cannot install in the root such as on an HPC. The flag will will put entry points in `~/.local/bin`, which must then be on the `$PATH`.
->>>>>>> 4c99955e
 
 The `--editable` flag is only required for development. 
 
@@ -48,11 +35,7 @@
 ## Development info
 This section may be ignored unless you want to make changes to `starwinds-magnetogram`.
 ### Test summary
-<<<<<<< HEAD
-To run the tests locally and generate a test summary typ  
-=======
 To run the tests locally and generate a test summary type
->>>>>>> 4c99955e
 ```bash
 cd tests
 pytest -v --tb=no
